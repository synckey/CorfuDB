package org.corfudb.infrastructure;

import com.google.common.io.Files;
import io.netty.channel.ChannelHandlerContext;
import lombok.AllArgsConstructor;
import lombok.Data;
import lombok.Getter;
import lombok.extern.slf4j.Slf4j;
import org.corfudb.protocols.wireprotocol.CorfuMsg;
import org.corfudb.protocols.wireprotocol.LayoutMsg;
import org.corfudb.protocols.wireprotocol.LayoutRankMsg;
import org.corfudb.runtime.view.Layout;
import org.corfudb.runtime.view.Layout.LayoutSegment;
import org.corfudb.util.JSONUtils;

import java.io.File;
import java.io.IOException;
import java.nio.charset.Charset;
import java.nio.file.StandardOpenOption;
import java.util.Collections;
import java.util.Map;

import static com.google.common.io.Files.*;

/**
 * The layout server serves layouts, which are used by clients to find the
 * Corfu infrastructure.
 *
 * For replication and high availability, the layout server implements a
 * basic Paxos protocol. The layout server functions as a Paxos acceptor,
 * and accepts proposals from clients consisting of a rank and desired
 * layout. The protocol consists of three rounds:
 *
 * 1)   Prepare(rank) - Clients first contact each server with a rank.
 *      If the server responds with ACK, the server promises not to
 *      accept any requests with a rank lower than the given rank.
 *      If the server responds with LAYOUT_PREPARE_REJECT, the server
 *      informs the client of the current high rank and the request is
 *      rejected.
 *
 * 2)   Propose(rank,layout) - Clients then contact each server with
 *      the previously prepared rank and the desired layout. If no other
 *      client has sent a prepare with a higher rank, the layout is
 *      persisted, and the server begins serving that layout to other
 *      clients. If the server responds with LAYOUT_PROPOSE_REJECT,
 *      either another client has sent a prepare with a higher rank,
 *      or this was a propose of a previously accepted rank.
 *
 * 3)   Committed(rank) - Clients then send a hint to each layout
 *      server that a new rank has been accepted by a quorum of
 *      servers.
 *
 * Created by mwei on 12/8/15.
 */
//TODO Finer grained synchronization needed for this class.
@Slf4j
public class LayoutServer extends AbstractServer {

    /** The options map. */
    Map<String,Object> opts;

    /** The current layout. */
    Layout currentLayout;

    /** The current phase 1 rank */
    Rank phase1Rank;

    /** The current phase 2 rank, which should be equal to the epoch. */
    Rank phase2Rank;

    /** The layout proposed in phase 2. */
    Layout proposedLayout;

    /** The server router. */
    @Getter
    IServerRouter serverRouter;

    /** The layout file, or null if in memory. */
    File layoutFile;

<<<<<<< HEAD
    /** Persistent storage for phase1 data in paxos */
    File phase1File;

    /** Persistent storage for phase2 data in paxos */
    File phase2File;
=======
>>>>>>> e3811c6f

    public LayoutServer(Map<String, Object> opts, IServerRouter serverRouter)
    {
        this.opts = opts;
        this.serverRouter = serverRouter;

        if (opts.get("--log-path") != null)
        {
            layoutFile = new File(opts.get("--log-path") + File.separator + "layout");
            phase1File = new File(opts.get("--log-path") + File.separator + "phase1Data");
            phase2File = new File(opts.get("--log-path") + File.separator + "phase2Data");
        }

        if ((Boolean)opts.get("--single"))
        {
            String localAddress =  opts.get("--address") + ":" + opts.get("<port>");
            log.info("Single-node mode requested, initializing layout with single log unit and sequencer at {}.",
                    localAddress);
            saveCurrentLayout(new Layout(
                    Collections.singletonList(localAddress),
                    Collections.singletonList(localAddress),
                    Collections.singletonList(new LayoutSegment(
                            Layout.ReplicationMode.CHAIN_REPLICATION,
                            0L,
                            -1L,
                            Collections.singletonList(
                                    new Layout.LayoutStripe(
                                            Collections.singletonList(localAddress)
                                    )
                            )
                    )),
                    0L
            ));

            phase1Rank = phase2Rank = null;
        }
        else
        {
            loadCurrentLayout();
            if(currentLayout != null) {
                getServerRouter().setServerEpoch(currentLayout.getEpoch());
            }
            log.info("Layout server started with layout from disk: {}.", currentLayout);
            loadPhase1Data();
            loadPhase2Data();
        }
    }

    /** Save the current layout to disk, if not in-memory mode.
     *
     */
    public synchronized void saveCurrentLayout(Layout layout) {
        if(layoutFile == null) {
            currentLayout = layout;
            return;
        }
        try {
            write(layout.asJSONString().getBytes(), layoutFile);
            log.info("Layout epoch {} saved to disk.", layout.getEpoch());
            currentLayout = layout;
        } catch (Exception e)
        {
            log.error("Error saving layout to disk!", e);
        }
    }
    /**
     * Loads the latest committed layout
     * TODO need to figure out the right behaviour when their is error from the persistence layer.
     *
     * @return
     */
    private void loadCurrentLayout() {
        try {
            if (layoutFile == null) {
                log.info("Layout server started, but in-memory mode set without bootstrap. " +
                        "Starting uninitialized layout server.");
                this.currentLayout = null;
            }
            else if (!layoutFile.exists())
            {
                log.warn("Layout server started, but no layout log found. Starting uninitialized layout server.");
                this.currentLayout = null;
            }
            else {
                String l = Files.toString(layoutFile, Charset.defaultCharset());
                this.currentLayout = Layout.fromJSONString(l);
            }
        }
        catch (Exception e)
        {
            log.error("Error reading from layout server", e);
        }
    }

    /**
     * TODO need to figure out what to do when the phase1Rank cannot be saved to disk.
     */
    /**
     * Persists phase1 Rank and also caches it in memory.
     * @param rank
     */
    private synchronized void savePhase1Data(Rank rank) {
        if(phase1File == null) {
            this.phase1Rank = rank;
            return;
        }
        try {
            write(rank.asJSONString().getBytes(), phase1File);
            log.info("Phase1Rank {} saved to disk.", rank);
            this.phase1Rank = rank;
        } catch (Exception e)
        {
            log.error("Error saving phase1Rank to disk!", e);
        }
    }

    /**
     * Loads the last persisted phase1 data into memory.
     * TODO need to figure out the right behaviour when their is error from the persistence layer.
     *
     * @return
     */
    private void loadPhase1Data() {
             try {
                if (phase1File == null) {
                    log.info("No phase1 data persisted so far. ");
                }
                else if (!phase1File.exists())
                {
                    log.warn("Phase1 data file found but no phase1 data found!");
                }
                else {
                    String r = Files.toString(phase1File, Charset.defaultCharset());
                    phase1Rank = Rank.fromJSONString(r);
                }
            }
            catch (Exception e)
            {
                log.error("Error reading phase1 rank from data file for phase1.", e);
            }

    }

    /**
     * Phase2 data consists of rank and the proposed layout.
     * The container class provides a convenience to persist and retrieve
     * these two pieces of data together.
     *
     */
    @Data
    @AllArgsConstructor
    static class Phase2Data {
        Rank rank;
        Layout layout;
        /** Get the layout as a JSON string. */
        public String asJSONString()
        {
            return JSONUtils.parser.toJson(this);
        }

        /** Get a layout from a JSON string. */
        public static Phase2Data fromJSONString(String json) {
            return JSONUtils.parser.fromJson(json, Phase2Data.class);
        }
    }
    /**
     * Persists  phase2 Data [rank, layout] and caches it in memory
     * TODO need to figure out what to do when the phase1Rank cannot be saved to disk.
     */
    private synchronized void savePhase2Data(Rank rank, Layout layout) {
        if (phase2File == null) {
            this.phase2Rank = rank;
            this.proposedLayout = layout;
            return;
        }
        Phase2Data phase2Data = new Phase2Data(rank, layout);
        try {
            write(phase2Data.asJSONString().getBytes(), phase2File);
            log.info("Phase2Rank {} saved to disk.", phase2Rank);
            this.phase2Rank = rank;
            this.proposedLayout = layout;
        } catch (Exception e)
        {
            log.error("Error saving phase2Rank to disk!", e);
        }
    }

    /**
     * Returns the last persisted phase2 rank and proposed layout.
     * TODO need to figure out the right behaviour when their is error from the persistence layer.
     *
     * @return
     */
    private void loadPhase2Data() {
             try {
                if (phase2File == null) {
                    log.info("No phase2 data witnessed so far. ");
                }
                else if (!phase2File.exists())
                {
                    log.warn("Phase2 data file found but no data found!");
                }
                else {
                    String r = Files.toString(phase2File, Charset.defaultCharset());
                    Phase2Data phase2Data = Phase2Data.fromJSONString(r);
                    phase2Rank = phase2Data.getRank();
                    proposedLayout = phase2Data.getLayout();
                }
            }
            catch (Exception e)
            {
                log.error("Error reading phase2 rank from data file for phase2.", e);
            }
    }
    //TODO need to figure out if we need to send the complete Rank object in the responses
    //TODO need to figure out how to send back the last accepted value.
    @Override
    public void handleMessage(CorfuMsg msg, ChannelHandlerContext ctx, IServerRouter r) {
        if (isShutdown()) return;
        // This server has not been bootstrapped yet, ignore ALL requests except for LAYOUT_BOOTSTRAP
        if (currentLayout == null)
        {
            if (msg.getMsgType().equals(CorfuMsg.CorfuMsgType.LAYOUT_BOOTSTRAP))
            {
                log.info("Bootstrap with new layout={}", ((LayoutMsg)msg).getLayout());

                saveCurrentLayout(((LayoutMsg)msg).getLayout());
                System.out.println(getServerRouter());
                System.out.println(currentLayout);
                getServerRouter().setServerEpoch(currentLayout.getEpoch());
                //send a response that the bootstrap was successful.
                r.sendResponse(ctx, msg, new CorfuMsg(CorfuMsg.CorfuMsgType.ACK));
            }
            else {
                log.warn("Received message but not bootstrapped! Message={}", msg);
                r.sendResponse(ctx, msg, new CorfuMsg(CorfuMsg.CorfuMsgType.LAYOUT_NOBOOTSTRAP));
            }
            return;
        }

        switch (msg.getMsgType())
        {
            case LAYOUT_REQUEST:
                r.sendResponse(ctx, msg, new LayoutMsg(currentLayout, CorfuMsg.CorfuMsgType.LAYOUT_RESPONSE));
            break;
            case LAYOUT_BOOTSTRAP:
                // We are already bootstrapped, bootstrap again is not allowed.
                log.warn("Got a request to bootstrap a server which is already bootstrapped, rejecting!");
                r.sendResponse(ctx, msg, new CorfuMsg(CorfuMsg.CorfuMsgType.LAYOUT_ALREADY_BOOTSTRAP));
            break;
            case LAYOUT_PREPARE:
            {
                LayoutRankMsg m = (LayoutRankMsg)msg;
                Rank prepareRank = getRank(m);
                // This is a prepare. If the rank is less than or equal to the phase 1 rank, reject.
                if (phase1Rank != null && prepareRank.compareTo(phase1Rank) <= 0) {
                    log.debug("Rejected phase 1 prepare of rank={}, phase1Rank={}", prepareRank, phase1Rank);
                    r.sendResponse(ctx, msg, new LayoutRankMsg(proposedLayout, phase1Rank.getRank(), CorfuMsg.CorfuMsgType.LAYOUT_PREPARE_REJECT));
                }
                else
                {
                    savePhase1Data(prepareRank);
                    log.debug("New phase 1 rank={}", phase1Rank);
                    r.sendResponse(ctx, msg, new LayoutRankMsg(proposedLayout, phase1Rank.getRank(), CorfuMsg.CorfuMsgType.ACK));
                }
            }
            break;
            case LAYOUT_PROPOSE:
            {
                LayoutRankMsg m = (LayoutRankMsg)msg;
                Rank proposeRank = getRank(m);
                Layout proposeLayout = ((LayoutRankMsg) msg).getLayout();
                // This is a propose. If the rank is less than or equal to the phase 1 rank, reject.
                if (phase1Rank != null && proposeRank.compareTo(phase1Rank) != 0) {
                    log.debug("Rejected phase 2 propose of rank={}, phase1Rank={}", proposeRank, phase1Rank);
                    r.sendResponse(ctx, msg, new LayoutRankMsg(null, phase1Rank.getRank(), CorfuMsg.CorfuMsgType.LAYOUT_PROPOSE_REJECT));
                }
                // In addition, if the rank is equal to the current phase 2 rank (already accepted message), reject.
                else if (phase2Rank != null && proposeRank.compareTo(phase2Rank) == 0)
                {
                    log.debug("Rejected phase 2 propose of rank={}, phase2Rank={}", m.getRank(), phase2Rank);
                    r.sendResponse(ctx, msg, new LayoutRankMsg(null, phase2Rank.getRank(), CorfuMsg.CorfuMsgType.LAYOUT_PROPOSE_REJECT));
                }
                else
                {
                    log.debug("New phase 2 rank={},  layout={}", proposeRank, proposeLayout);
                    savePhase2Data(proposeRank, proposeLayout);
                    //TODO this should be moved into commit message handling as this is for committed layouts.
                    commitLayout(proposeLayout);
                    r.sendResponse(ctx, msg, new CorfuMsg(CorfuMsg.CorfuMsgType.ACK));
                }
            }
            break;
            case LAYOUT_COMMITTED:
            {
                // Currently we just acknowledge the commit. We could do more than
                // just that.
                r.sendResponse(ctx, msg, new CorfuMsg(CorfuMsg.CorfuMsgType.ACK));
            }
            break;
            default:
                log.warn("Unknown message type {} passed to handler!", msg.getMsgType());
                throw new RuntimeException("Unsupported message passed to handler!");
        }
    }

    private synchronized void commitLayout(Layout layout) {
        saveCurrentLayout(layout);
        serverRouter.setServerEpoch(currentLayout.getEpoch());
        // this is needed so that we do not keep
        // choosing the same value over each slot.
        //TODO move this into commit message processing and then uncomment
        //clearPhase2Data();
    }

    private void clearPhase2Data() {
        phase2Rank = null;
        proposedLayout = null;
        if(phase2File != null) {
            try {
                Files.write(new byte[0], phase2File);
            } catch (IOException e) {
                log.error("Error clearing phase2 Data from disk!", e);
            }
        }
    }


    private Rank getRank(LayoutRankMsg msg) {
        return new Rank(msg.getRank(), msg.getClientID());
    }

    @Override
    public void reset() {

    }
}<|MERGE_RESOLUTION|>--- conflicted
+++ resolved
@@ -78,14 +78,11 @@
     /** The layout file, or null if in memory. */
     File layoutFile;
 
-<<<<<<< HEAD
     /** Persistent storage for phase1 data in paxos */
     File phase1File;
 
     /** Persistent storage for phase2 data in paxos */
     File phase2File;
-=======
->>>>>>> e3811c6f
 
     public LayoutServer(Map<String, Object> opts, IServerRouter serverRouter)
     {
@@ -148,6 +145,7 @@
             currentLayout = layout;
         } catch (Exception e)
         {
+            e.printStackTrace();
             log.error("Error saving layout to disk!", e);
         }
     }
@@ -313,8 +311,6 @@
                 log.info("Bootstrap with new layout={}", ((LayoutMsg)msg).getLayout());
 
                 saveCurrentLayout(((LayoutMsg)msg).getLayout());
-                System.out.println(getServerRouter());
-                System.out.println(currentLayout);
                 getServerRouter().setServerEpoch(currentLayout.getEpoch());
                 //send a response that the bootstrap was successful.
                 r.sendResponse(ctx, msg, new CorfuMsg(CorfuMsg.CorfuMsgType.ACK));
